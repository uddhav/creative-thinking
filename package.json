{
  "name": "creative-thinking",
  "version": "0.5.0",
  "description": "Three-layer MCP server for structured creative problem-solving techniques",
  "license": "GPL-3.0",
  "author": "@uddhav",
  "homepage": "https://github.com/uddhav/creative-thinking#readme",
  "repository": {
    "type": "git",
    "url": "git+https://github.com/uddhav/creative-thinking.git"
  },
  "bugs": {
    "url": "https://github.com/uddhav/creative-thinking/issues"
  },
  "type": "module",
  "main": "dist/index.js",
  "bin": {
    "creative-thinking": "dist/index.js"
  },
  "files": [
    "dist"
  ],
  "scripts": {
    "build": "tsc && node -e \"require('fs').chmodSync('dist/index.js', '755')\"",
    "dev": "tsc --watch",
    "start": "node dist/index.js",
    "test": "vitest",
    "test:run": "vitest run",
    "test:coverage": "vitest run --coverage",
    "test:performance": "vitest run --config vitest.config.performance.ts src/__tests__/integration/performance.test.ts",
    "prepublishOnly": "npm run build && npm run test:run",
    "lint": "eslint . --ext .ts,.tsx --max-warnings 0",
    "lint:fix": "eslint . --ext .ts,.tsx --fix",
    "format": "prettier --write \"src/**/*.{ts,tsx,json,md}\"",
    "format:check": "prettier --check \"src/**/*.{ts,tsx,json,md}\"",
    "typecheck": "tsc --noEmit",
    "clean": "rm -rf dist coverage .build-output",
    "build:quiet": "./scripts/run-with-output.sh build",
    "test:quiet": "./scripts/run-with-output.sh test:run",
    "lint:quiet": "./scripts/run-with-output.sh lint",
    "check:all": "npm run lint:quiet && npm run build:quiet && npm run test:quiet",
    "check:status": "node scripts/check-status.js",
    "pretest": "npm run build",
    "version": "npm run build && git add -A dist",
    "release": "standard-version",
    "release:patch": "standard-version --release-as patch",
    "release:minor": "standard-version --release-as minor",
    "release:major": "standard-version --release-as major",
    "commit": "cz",
    "prepare": "husky"
  },
  "dependencies": {
<<<<<<< HEAD
    "@modelcontextprotocol/sdk": "1.17.1",
    "chalk": "^5.3.0",
=======
    "@modelcontextprotocol/sdk": "1.17.0",
    "chalk": "^5.5.0",
>>>>>>> 928e1e13
    "compromise": "^14.14.4",
    "yargs": "^17.7.2"
  },
  "devDependencies": {
    "@commitlint/cli": "^19.8.1",
    "@commitlint/config-conventional": "^19.8.1",
    "@semantic-release/changelog": "^6.0.3",
    "@semantic-release/git": "^10.0.1",
    "@semantic-release/github": "^11.0.3",
    "@semantic-release/npm": "^12.0.2",
    "@types/node": "^24",
    "@types/yargs": "^17.0.32",
    "@typescript-eslint/eslint-plugin": "^8.38.0",
    "@typescript-eslint/parser": "^8.37.0",
    "@vitest/coverage-v8": "^3.2.4",
    "commitizen": "^4.3.1",
    "cz-conventional-changelog": "^3.3.0",
    "eslint": "^9.32.0",
    "eslint-config-prettier": "^10.1.8",
    "eslint-plugin-prettier": "^5.5.3",
    "husky": "^9.1.7",
    "lint-staged": "^16.1.4",
    "prettier": "^3.6.2",
    "semantic-release": "^24.2.7",
    "standard-version": "^9.5.0",
    "typescript": "^5.3.3",
    "vitest": "^3.2.4"
  },
  "keywords": [
    "mcp",
    "model-context-protocol",
    "creative-thinking",
    "problem-solving",
    "ideation",
    "design-thinking",
    "triz",
    "scamper",
    "six-thinking-hats",
    "innovation",
    "systematic-creativity",
    "risk-assessment",
    "antifragile"
  ],
  "config": {
    "commitizen": {
      "path": "./node_modules/cz-conventional-changelog"
    }
  },
  "lint-staged": {
    "src/**/*.{js,ts,tsx}": [
      "eslint --max-warnings 0"
    ],
    "*.{js,ts,tsx,json,md}": [
      "prettier --check"
    ]
  }
}<|MERGE_RESOLUTION|>--- conflicted
+++ resolved
@@ -50,13 +50,8 @@
     "prepare": "husky"
   },
   "dependencies": {
-<<<<<<< HEAD
     "@modelcontextprotocol/sdk": "1.17.1",
-    "chalk": "^5.3.0",
-=======
-    "@modelcontextprotocol/sdk": "1.17.0",
     "chalk": "^5.5.0",
->>>>>>> 928e1e13
     "compromise": "^14.14.4",
     "yargs": "^17.7.2"
   },
