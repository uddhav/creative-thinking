--- conflicted
+++ resolved
@@ -445,11 +445,8 @@
             biomimetic_path: 6,
             first_principles: 5,
             cultural_path: 5,
-<<<<<<< HEAD
+            neuro_computational: 6,
             cultural_creativity: 4,
-=======
->>>>>>> 4119564d
-            neuro_computational: 6,
         };
         return stepCounts[technique] || 5;
     }
