/**
 * TechniqueRecommender
 * Uses MCP Sampling to recommend next best techniques
 */

import type { SamplingManager } from '../SamplingManager.js';
import type { TechniqueRecommendation, SamplingError } from '../types.js';
import type { LateralTechnique } from '../../types/index.js';

export interface SessionState {
  problem: string;
  techniquesUsed: LateralTechnique[];
  ideasGenerated: number;
  flexibilityScore?: number;
  duration: number; // in minutes
  currentMomentum?: 'high' | 'medium' | 'low';
  userPreference?: 'creative' | 'analytical' | 'systematic' | 'rapid';
  domain?: string;
}

export class TechniqueRecommender {
  private readonly allTechniques: LateralTechnique[] = [
    'six_hats',
    'scamper',
    'po',
    'random_entry',
    'concept_extraction',
    'yes_and',
    'design_thinking',
    'triz',
    'neural_state',
    'temporal_work',
    'cross_cultural',
    'collective_intel',
    'disney_method',
    'nine_windows',
    'quantum_superposition',
    'temporal_creativity',
    'paradoxical_problem',
    'biomimetic_path',
  ];

  constructor(private samplingManager: SamplingManager) {}

  /**
   * Recommend next technique based on session state
   */
  async recommendNextTechnique(state: SessionState): Promise<TechniqueRecommendation> {
    try {
      // Check if sampling is available
      if (!this.samplingManager.isAvailable()) {
        return this.fallbackRecommendation(state);
      }

      const result = await this.samplingManager.requestSampling(
        {
          messages: [
            {
              role: 'system',
              content: this.buildSystemPrompt(),
            },
            {
              role: 'user',
              content: this.buildUserPrompt(state),
            },
          ],
          modelPreferences: {
            hints: ['analytical', 'strategic'],
            intelligencePriority: 0.7,
            speedPriority: 0.7,
          },
          temperature: 0.5,
          maxTokens: 600,
        },
        'technique_recommendation'
      );

      return this.parseRecommendation(result.content, state);
    } catch (error) {
      console.error('[TechniqueRecommender] Recommendation failed:', error);
      return this.handleError(state, error as SamplingError);
    }
  }

  /**
   * Get multiple technique recommendations
   */
  async recommendMultipleTechniques(
    state: SessionState,
    count: number = 3
  ): Promise<TechniqueRecommendation[]> {
    try {
      const primary = await this.recommendNextTechnique(state);

      if (!primary.alternatives || primary.alternatives.length < count - 1) {
        // Generate additional alternatives
        const alternatives = this.generateAlternatives(state, count - 1, primary.technique);
        primary.alternatives = alternatives;
      }

      return [
        primary,
        ...(primary.alternatives?.slice(0, count - 1).map(alt => ({
          technique: alt.technique,
          reasoning: alt.reasoning,
          expectedBenefits: this.getExpectedBenefits(alt.technique as LateralTechnique),
          confidence: 0.7,
        })) || []),
      ];
    } catch (error) {
      console.error('[TechniqueRecommender] Multiple recommendations failed:', error);
      return [this.fallbackRecommendation(state)];
    }
  }

  /**
   * Build system prompt for recommendations
   */
  private buildSystemPrompt(): string {
    return `You are an expert in creative thinking methodologies and lateral thinking techniques.
Your role is to recommend the most appropriate next technique based on the current session state.

Consider:
1. Which techniques have already been used (avoid repetition unless beneficial)
2. The current momentum and energy level
3. The type of problem being solved
4. The user's preferred thinking style
5. Time constraints and session duration
6. The need for diverse perspectives

Your recommendations should:
- Build on previous insights
- Introduce complementary perspectives
- Maintain or boost momentum
- Be practical given time constraints
- Maximize creative output

Available techniques and their strengths:
- six_hats: Systematic exploration of different perspectives
- scamper: Transformation and modification of existing ideas
- po: Provocative thinking to break patterns
- random_entry: Unexpected connections and associations
- concept_extraction: Abstract thinking and pattern recognition
- yes_and: Collaborative building and expansion
- design_thinking: User-centered problem solving
- triz: Systematic innovation and contradiction resolution
- neural_state: Cognitive state optimization
- temporal_work: Time-based analysis and futures thinking
- cross_cultural: Diverse cultural perspectives
- collective_intel: Crowd wisdom and emergence
- disney_method: Dreamer-realist-critic cycle
- nine_windows: System-level thinking across time
- quantum_superposition: Multiple simultaneous solutions
- temporal_creativity: Past-present-future integration
- paradoxical_problem: Embracing contradictions`;
  }

  /**
   * Build user prompt for recommendation
   */
  private buildUserPrompt(state: SessionState): string {
    const usedTechniques = state.techniquesUsed.join(', ') || 'none';
    const momentum = state.currentMomentum || 'medium';
    const preference = state.userPreference || 'balanced';

    return `Recommend the next best creative thinking technique for this session:

PROBLEM: ${state.problem}
TECHNIQUES ALREADY USED: ${usedTechniques}
IDEAS GENERATED SO FAR: ${state.ideasGenerated}
SESSION DURATION: ${state.duration} minutes
CURRENT MOMENTUM: ${momentum}
USER PREFERENCE: ${preference} thinking
${state.domain ? `DOMAIN: ${state.domain}` : ''}
${state.flexibilityScore ? `FLEXIBILITY SCORE: ${state.flexibilityScore}/10` : ''}

Please provide:

1. RECOMMENDED TECHNIQUE: [technique_name]

2. REASONING: Why this technique is best next (2-3 sentences)

3. EXPECTED BENEFITS: 3 specific benefits of using this technique now

4. ALTERNATIVE TECHNIQUES: 2 other good options with brief reasoning

5. CONFIDENCE: Your confidence in this recommendation (0.0-1.0)

Focus on maximizing creative output and maintaining session flow.`;
  }

  /**
   * Parse AI response into recommendation
   */
  private parseRecommendation(aiResponse: string, state: SessionState): TechniqueRecommendation {
    const recommendation: TechniqueRecommendation = {
      technique: '',
      reasoning: '',
      expectedBenefits: [],
      alternatives: [],
      confidence: 0.7,
    };

    try {
      // Extract recommended technique
      const techniqueMatch = aiResponse.match(/RECOMMENDED TECHNIQUE[:\s]*\[?([^\]\n]+)\]?/i);
      if (techniqueMatch) {
        const suggested = this.normalizedTechniqueName(techniqueMatch[1]);
        if (this.isValidTechnique(suggested)) {
          recommendation.technique = suggested;
        }
      }

      // Extract reasoning
      const reasoningMatch = aiResponse.match(/REASONING[:\s]*([^\n]+(?:\n[^\n]+)?)/i);
      if (reasoningMatch) {
        recommendation.reasoning = reasoningMatch[1].trim();
      }

      // Extract expected benefits
      const benefitsSection = this.extractSection(aiResponse, 'EXPECTED BENEFITS');
      if (benefitsSection) {
        recommendation.expectedBenefits = this.extractBulletPoints(benefitsSection).slice(0, 3);
      }

      // Extract alternatives
      const alternativesSection = this.extractSection(aiResponse, 'ALTERNATIVE');
      if (alternativesSection) {
        recommendation.alternatives = this.extractAlternatives(alternativesSection);
      }

      // Extract confidence
      const confidenceMatch = aiResponse.match(/CONFIDENCE[:\s]*([0-9.]+)/i);
      if (confidenceMatch) {
        recommendation.confidence = Math.min(1, Math.max(0, parseFloat(confidenceMatch[1])));
      }

      // Fallback if no technique extracted
      if (!recommendation.technique) {
        recommendation.technique = this.selectFallbackTechnique(state);
        recommendation.reasoning = 'Selected based on session analysis';
        recommendation.confidence = 0.6;
      }

      // Ensure we have benefits
      if (recommendation.expectedBenefits.length === 0) {
        recommendation.expectedBenefits = this.getExpectedBenefits(
          recommendation.technique as LateralTechnique
        );
      }
    } catch (error) {
      console.error('[TechniqueRecommender] Failed to parse AI response:', error);
      return this.fallbackRecommendation(state);
    }

    return recommendation;
  }

  /**
   * Extract section from response
   */
  private extractSection(text: string, sectionName: string): string | null {
    const regex = new RegExp(`${sectionName}[^:]*:([^\\n]+(?:\\n(?![A-Z]+:)[^\\n]+)*)`, 'i');
    const match = text.match(regex);
    return match ? match[1].trim() : null;
  }

  /**
   * Extract bullet points
   */
  private extractBulletPoints(text: string): string[] {
    const points: string[] = [];
    const lines = text.split('\n');

    for (const line of lines) {
      const trimmed = line.trim();
      if (/^[-•*]\s+/.test(trimmed)) {
        points.push(trimmed.replace(/^[-•*]\s+/, '').trim());
      } else if (/^\d+[.)]\s+/.test(trimmed)) {
        points.push(trimmed.replace(/^\d+[.)]\s+/, '').trim());
      } else if (trimmed.length > 20) {
        points.push(trimmed);
      }
    }

    return points.filter(p => p.length > 10);
  }

  /**
   * Extract alternative techniques
   */
  private extractAlternatives(text: string): TechniqueRecommendation['alternatives'] {
    const alternatives: NonNullable<TechniqueRecommendation['alternatives']> = [];
    const lines = text.split('\n');

    for (const line of lines) {
      const trimmed = line.trim();

      // Look for technique names in the line
      for (const technique of this.allTechniques) {
        if (trimmed.toLowerCase().includes(technique.replace('_', ' '))) {
          // Extract reasoning after dash or colon
          const reasonMatch = trimmed.match(/[-:]\s*(.+)/);
          alternatives.push({
            technique,
            reasoning: reasonMatch ? reasonMatch[1].trim() : 'Alternative technique option',
          });
          break;
        }
      }

      if (alternatives.length >= 2) break;
    }

    return alternatives;
  }

  /**
   * Normalize technique name
   */
  private normalizedTechniqueName(name: string): string {
    const normalized = name
      .toLowerCase()
      .trim()
      .replace(/\s+/g, '_')
      .replace(/[^\w_]/g, '');

    // Map common variations
    const mappings: Record<string, LateralTechnique> = {
      six_thinking_hats: 'six_hats',
      '6_hats': 'six_hats',
      provocative_operation: 'po',
      random_input: 'random_entry',
      yes_and_thinking: 'yes_and',
      dt: 'design_thinking',
      neural: 'neural_state',
      temporal: 'temporal_work',
      cross_cultural_work: 'cross_cultural',
      collective: 'collective_intel',
      disney: 'disney_method',
      '9_windows': 'nine_windows',
      quantum: 'quantum_superposition',
      paradox: 'paradoxical_problem',
      bio: 'biomimetic_path',
      biomimetic: 'biomimetic_path',
      evolutionary: 'biomimetic_path',
    };

    return mappings[normalized] || normalized;
  }

  /**
   * Check if technique is valid
   */
  private isValidTechnique(technique: string): boolean {
    return this.allTechniques.includes(technique as LateralTechnique);
  }

  /**
   * Select fallback technique based on state
   */
  private selectFallbackTechnique(state: SessionState): string {
    const unused = this.allTechniques.filter(t => !state.techniquesUsed.includes(t));

    if (unused.length === 0) {
      // All techniques used, recommend based on performance
      if (state.ideasGenerated < 5) return 'random_entry';
      if (state.flexibilityScore && state.flexibilityScore < 5) return 'po';
      return 'six_hats'; // Good for comprehensive review
    }

    // Select based on preferences and state
    if (state.userPreference === 'creative' && unused.includes('random_entry')) {
      return 'random_entry';
    }
    if (state.userPreference === 'analytical' && unused.includes('triz')) {
      return 'triz';
    }
    if (state.userPreference === 'systematic' && unused.includes('six_hats')) {
      return 'six_hats';
    }
    if (state.userPreference === 'rapid' && unused.includes('yes_and')) {
      return 'yes_and';
    }

    // Select based on momentum
    if (state.currentMomentum === 'low' && unused.includes('po')) {
      return 'po'; // Provocative to boost energy
    }
    if (state.currentMomentum === 'high' && unused.includes('scamper')) {
      return 'scamper'; // Build on high energy
    }

    // Default to first unused
    return unused[0];
  }

  /**
   * Get expected benefits for a technique
   */
  private getExpectedBenefits(technique: LateralTechnique): string[] {
    const benefits: Record<LateralTechnique, string[]> = {
      six_hats: [
        'Systematic coverage of all perspectives',
        'Reduced conflict through structured thinking',
        'Balanced decision-making',
      ],
      scamper: [
        'Transform existing ideas into new variations',
        'Systematic modification approach',
        'Discover hidden potential in current solutions',
      ],
      po: [
        'Break free from conventional thinking',
        'Generate provocative new directions',
        'Challenge assumptions effectively',
      ],
      random_entry: [
        'Create unexpected connections',
        'Stimulate fresh perspectives',
        'Bypass mental blocks',
      ],
      concept_extraction: [
        'Identify underlying patterns',
        'Abstract thinking for broader applications',
        'Transfer solutions across domains',
      ],
      yes_and: [
        'Build on ideas collaboratively',
        'Maintain positive momentum',
        'Expand possibilities rapidly',
      ],
      design_thinking: [
        'User-centered solutions',
        'Iterative refinement',
        'Practical prototyping focus',
      ],
      triz: [
        'Systematic innovation methodology',
        'Resolve contradictions effectively',
        'Apply proven innovation patterns',
      ],
      neural_state: [
        'Optimize cognitive performance',
        'Balance focused and diffuse thinking',
        'Enhance creative flow',
      ],
      temporal_work: [
        'Explore time-based perspectives',
        'Identify temporal patterns',
        'Future-proof solutions',
      ],
      cross_cultural: [
        'Diverse cultural insights',
        'Broaden solution space',
        'Inclusive innovation',
      ],
      collective_intel: [
        'Harness collective wisdom',
        'Emergent solution discovery',
        'Distributed problem-solving',
      ],
      disney_method: [
        'Balance dreams with reality',
        'Structured creative process',
        'Critical evaluation integration',
      ],
      nine_windows: ['System-level thinking', 'Temporal-spatial analysis', 'Holistic problem view'],
      quantum_superposition: [
        'Explore multiple solutions simultaneously',
        'Embrace contradictory states',
        'Context-dependent optimization',
      ],
      temporal_creativity: [
        'Integrate past wisdom with future vision',
        'Time-based innovation',
        'Historical pattern application',
      ],
      paradoxical_problem: [
        'Transcend contradictions',
        'Find synthesis in opposition',
        'Innovative paradox resolution',
      ],
      meta_learning: [
        'Learn from patterns across techniques',
        'Self-improving integration strategies',
        'Adaptive technique selection',
      ],
      biomimetic_path: [
        'Apply nature-tested solutions',
        'Leverage evolutionary strategies',
        'Build resilient adaptive systems',
      ],
      first_principles: [
        'Strip away all assumptions',
        'Build from fundamental truths',
        'Create breakthrough innovations',
      ],
      cultural_path: [
        'Navigate cultural contexts sensitively',
        'Bridge diverse perspectives',
        'Create culturally-aware solutions',
      ],
<<<<<<< HEAD
      cultural_creativity: [
        'Orchestrate cross-cultural creative synthesis',
        'Integrate diverse cultural perspectives into innovative solutions',
        'Bridge creative divides across cultural boundaries',
        'Generate inclusive creative outcomes',
      ],
=======
>>>>>>> 4119564d
      neuro_computational: [
        'Generate solutions through neural-computational synthesis',
        'Optimize creative output through iterative cycles',
        'Achieve convergence to optimal solutions',
      ],
    };

    return (
      benefits[technique] || [
        'Explore new perspectives',
        'Generate additional ideas',
        'Enhance creativity',
      ]
    );
  }

  /**
   * Generate alternative recommendations
   */
  private generateAlternatives(
    state: SessionState,
    count: number,
    exclude: string
  ): Array<{ technique: string; reasoning: string }> {
    const alternatives: Array<{ technique: string; reasoning: string }> = [];
    const unused = this.allTechniques.filter(
      t => !state.techniquesUsed.includes(t) && t !== exclude
    );

    // Prioritize by different criteria
    const priorities = [
      { technique: 'six_hats', reasoning: 'Comprehensive systematic exploration' },
      { technique: 'scamper', reasoning: 'Transform and build on existing ideas' },
      { technique: 'random_entry', reasoning: 'Inject fresh unexpected perspectives' },
      { technique: 'design_thinking', reasoning: 'Focus on user-centered solutions' },
      { technique: 'triz', reasoning: 'Apply systematic innovation principles' },
    ];

    for (const priority of priorities) {
      if (unused.includes(priority.technique as LateralTechnique) && alternatives.length < count) {
        alternatives.push(priority);
      }
    }

    // Fill remaining with unused techniques
    for (const technique of unused) {
      if (alternatives.length >= count) break;
      if (!alternatives.find(a => a.technique === technique)) {
        alternatives.push({
          technique,
          reasoning: `Explore ${technique.replace('_', ' ')} perspective`,
        });
      }
    }

    return alternatives;
  }

  /**
   * Fallback recommendation when AI is not available
   */
  private fallbackRecommendation(state: SessionState): TechniqueRecommendation {
    const technique = this.selectFallbackTechnique(state);

    return {
      technique,
      reasoning: `Based on ${state.ideasGenerated} ideas generated and ${state.duration} minutes elapsed, ${technique} can provide fresh perspectives`,
      expectedBenefits: this.getExpectedBenefits(technique as LateralTechnique),
      alternatives: this.generateAlternatives(state, 2, technique),
      confidence: 0.7,
    };
  }

  /**
   * Handle recommendation errors
   */
  private handleError(state: SessionState, error: SamplingError): TechniqueRecommendation {
    console.error('[TechniqueRecommender] Error:', error.code, error.message);
    return this.fallbackRecommendation(state);
  }
}<|MERGE_RESOLUTION|>--- conflicted
+++ resolved
@@ -37,7 +37,12 @@
     'quantum_superposition',
     'temporal_creativity',
     'paradoxical_problem',
+    'meta_learning',
     'biomimetic_path',
+    'first_principles',
+    'cultural_path',
+    'neuro_computational',
+    'cultural_creativity',
   ];
 
   constructor(private samplingManager: SamplingManager) {}
@@ -501,19 +506,16 @@
         'Bridge diverse perspectives',
         'Create culturally-aware solutions',
       ],
-<<<<<<< HEAD
+      neuro_computational: [
+        'Generate solutions through neural-computational synthesis',
+        'Optimize creative output through iterative cycles',
+        'Achieve convergence to optimal solutions',
+      ],
       cultural_creativity: [
         'Orchestrate cross-cultural creative synthesis',
         'Integrate diverse cultural perspectives into innovative solutions',
         'Bridge creative divides across cultural boundaries',
         'Generate inclusive creative outcomes',
-      ],
-=======
->>>>>>> 4119564d
-      neuro_computational: [
-        'Generate solutions through neural-computational synthesis',
-        'Optimize creative output through iterative cycles',
-        'Achieve convergence to optimal solutions',
       ],
     };
 
